--- conflicted
+++ resolved
@@ -1,12 +1,12 @@
 # Custom Hugging Face Trainer
 
-<<<<<<< HEAD
+
 ### Update 2025-04-08
 Bumped transformers version to 4.51.0
-=======
+
 ### Update 2025-03-11
 Bumped transformers version to 4.49.0
->>>>>>> 7f41b828
+
 
 ### Update 2024-11-30
 Bumped transformers version to 4.46.3
